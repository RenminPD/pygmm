--- conflicted
+++ resolved
@@ -66,11 +66,6 @@
 
 * Tavakoli & Pezeshk (2005)
 
-
-<<<<<<< HEAD
-Citation
---------
-=======
 Conditional spectra models:
 
 * Baker & Jayaram (2008) with unit tests
@@ -80,10 +75,8 @@
 Unit tests means that each test cases are used to test the implemention of
 the model.
 
-
-Credits
----------
->>>>>>> 9d0d883b
+Citation
+--------
 
 Please cite this software using the following DOI:
 
