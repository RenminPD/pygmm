--- conflicted
+++ resolved
@@ -83,16 +83,10 @@
 
         # Calculate scaled, magnitude dependent distance R for use when
         # calculating f3
-<<<<<<< HEAD
         dist = np.sqrt(
             s.dist_rup ** 2 +
             (c.c_5 * np.exp(c.c_6 * s.mag +
                             c.c_7 * (8.5 - s.mag) ** 2.5)) ** 2)
-=======
-        dist = np.sqrt(p['dist_rup'] ** 2 + (c.c_5 * np.exp(c.c_6 * p[
-            'mag'] + c.c_7 * (8.5 - p['mag']) ** 2.5)) ** 2)
->>>>>>> 463f156a
-
         f3 = ((c.c_4 + c.c_13 * s.mag) * np.log(dist) +
               (c.c_8 + c.c_12 * s.mag) * dist)
 
