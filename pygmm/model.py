# -*- coding: utf-8 -*-
"""Basic models."""

import collections
import logging
import os

import numpy as np

from scipy.interpolate import interp1d

from typing import Optional, List
from .types import ArrayLike


class Scenario(collections.UserDict):
    r"""An eathquake scenario used in all ground motion models.

    Parameters
    ----------
    depth_1_0 : float
        depth to the 1.0 km∕s shear-wave velocity horizon beneath the site,
        :math:`Z_{1.0}` in (km).
    depth_2_5 : float
        depth to the 2.5 km∕s shear-wave velocity horizon beneath the site,
        :math:`Z_{2.5}` in (km).
    depth_tor : float
        depth to the top of the rupture plane (:math:`Z_{tor}`, km).
    depth_bor : float
        depth to the bottom of the rupture plane (:math:`Z_{bor}`, km).
    depth_bot : float
        depth to bottom of seismogenic crust (km).
    dip : float
        fault dip angle (:math:`\phi`, deg).
    dist_jb : float
        Joyner-Boore distance to the rupture plane (:math:`R_\text{JB}`, km)
    dist_crjb : float
        centroid Joyner-Boore distance, which is the shortest distance between
        the centroid of Joyner-Boore rupture surface of the potential Class 2
        earthquakes and the closest point on the edge of the Joyner-Boore
        rupture surface of the main shock (:math:`CR_\text{JB}`, km)
    dist_epi : float
        epicentral distance to the rupture plane (:math:`R_\text{epi}`, km)
    dist_hyp : float
        hypocentral distance to the rupture plane (:math:`R_\text{hyp}`, km).
    dist_rup : float
        closest distance to the rupture plane (:math:`R_\text{rup}`, km)
    dist_x : float
        site coordinate measured perpendicular to the fault strike from the
        fault line with the down-dip direction being positive (:math:`R_x`,
        km).
    dist_y0 : float
        horizontal distance off the end of the rupture measured parallel to
        strike (:math:`R_{y0}`, km).
    dpp_centered : float
        direct point parameter (DPP) for directivity effect (see Chiou and
        Spudich (2014, :cite:`spudich14`)) centered on the earthquake-specific
        average DPP for California.
    event_type : str
        event type. Type of event used in subduction models to distinguish
        between intraslab and interface events.
    is_aftershock : bool
        if the scenario is an aftershock.
    mag : float
        moment magnitude of the event (:math:`M_w`)
    mechanism : str
        fault mechanism. Valid options: "SS", "NS", "RS", and "U". See
        :ref:`Mechanism` for more information.
    on_hanging_wall : bool
        If the site is located on the hanging wall of the fault. If *None*,
        then *False* is assumed.
    region : str
        region. Valid options are specified in a specific GMM.
    site_cond : str
        site condition. String description of the site condition. Valid
        options are specified in a specific GMM.
    tectonic_region : str
        tectonic region. Tectonic setting of the site typically used in
        subductin models.
    v_s30 : float
        time-averaged shear-wave velocity over the top 30 m of the site
        (:math:`V_{s30}`, m/s).
    vs_source : str
        source of the `v_s30` value.  Valid options include: "measured",
        "inferred"
    width : float
        down-dip width of the fault.

    """

    KNOWN_KEYS = [
        'depth_1_0', 'depth_2_5', 'depth_tor', 'depth_bor', 'depth_bot',
        'depth_hyp', 'dip', 'dist_crjb', 'dist_jb', 'dist_epi', 'dist_hyp',
<<<<<<< HEAD
        'dist_rup', 'dist_x', 'dist_y0', 'dpp_centered', 'event_type',
        'is_aftershock', 'mag', 'mechanism', 'on_hanging_wall', 'region',
        'site_cond', 'tectonic_region', 'v_s30', 'vs_source', 'width'
=======
        'dist_rup', 'dist_x', 'dist_y0', 'dpp_centered', 'is_aftershock',
        'mag', 'mechanism', 'on_hanging_wall', 'region', 'site_cond',
        'v_s30', 'vs_source', 'width'
>>>>>>> 534a195e
    ]

    def __init__(self, **kwds):
        """Initialize the scenario."""
        super().__init__(kwds)
        for k in self.data:
            if k not in self.KNOWN_KEYS:
                raise Warning('%s is not a recognized scenario key!' % k)

    def __getattr__(self, item):
        """Access the data with attributes."""
        return self.data[item]

    def __repr__(self):
        """Representation."""
        return '<Scenario(mag={mag}, dist_jb={dist_jb})>'.format(**self.data)


class Model(object):
    #: Long name of the model
    NAME = ''
    #: Short name of the model
    ABBREV = ''

    def __init__(self, *args, **kwargs):
        """Initialize the model."""
        super(Model, self).__init__()

        self._ln_resp = None
        self._ln_std = None

        if len(args) == 1:
            scenario = args[0]
        else:
            scenario = Scenario(**kwargs)

        # Select the used parameters and check them against the recommended
        # values
        self._scenario = Scenario(
            **{p.name: scenario.get(p.name, None)
               for p in self.PARAMS})
        self._check_inputs()

    def _check_inputs(self):
        for p in self.PARAMS:
            self._scenario[p.name] = p.check(self._scenario[p.name])

    @property
    def scenario(self):
        return self._scenario

class GroundMotionModel(Model):
    """Abstract class for ground motion prediction models."""

    #: Indices for the spectral accelerations
    INDICES_PSA = np.array([])
    #: Indices of the periods
    PERIODS = np.array([])
    #: Index of the peak ground acceleration
    INDEX_PGA = None
    #: Index of the peak ground velocity
    INDEX_PGV = None
    #: Index of the peak ground displacement
    INDEX_PGD = None
    #: Limits of model applicability
    LIMITS = dict()
    #: Model parameters
    PARAMS = []
    #: Scale factor to apply to get PGV in cm/sec
    PGV_SCALE = 1.
    #: Scale factor to apply to get PGD in cm
    PGD_SCALE = 1.

    def __init__(self, scenario: Scenario):
        """Initialize the model."""
        super(GroundMotionModel, self).__init__(scenario)

        self._ln_resp = None
        self._ln_std = None

        # Select the used parameters and check them against the recommended
        # values
        self._scenario = Scenario(
            **{p.name: scenario.get(p.name, None)
               for p in self.PARAMS})
        self._check_inputs()

    def interp_spec_accels(self,
                           periods: ArrayLike,
                           kind: Optional[str]='linear') -> np.ndarray:
        """Interpolate the spectral acceleration.

        Interpolation of the spectral acceleration is done in natural log
        space.

        Parameters
        ----------
        periods : array_like
            spectral periods to interpolate the response.
        kind : str, optional
            see :func:`scipy.interpolate.interp1d` for description of kind.
            Options include: 'linear' (default), 'nearest', 'zero', 'slinear',
            'quadratic', and 'cubic'

        Returns
        -------
        spec_accels : np.ndarray
            interpolated spectral accelerations

        """
        return np.exp(
            interp1d(
                np.log(self.periods),
                self._ln_resp[self.INDICES_PSA],
                kind=kind,
                copy=False,
                bounds_error=False,
                fill_value=np.nan, )(np.log(periods)))

    def interp_ln_stds(self, periods: ArrayLike,
                       kind: Optional[str]='linear') -> np.ndarray:
        r"""Interpolate the logarithmic standard deviation.

        Interpolate the logarithmic standard deviation (:math:`\sigma_{\ln}`)
        of spectral acceleration at the provided damping at specified periods.

        Parameters
        ----------
        periods : array_like
            spectral periods to interpolate the response.
        kind : str, optional
            see :func:`scipy.interpolate.interp1d` for description of kind.
            Options include: 'linear' (default), 'nearest', 'zero', 'slinear',
            'quadratic', and 'cubic'

        Returns
        -------
        ln_stds : np.ndarray
            interpolated logarithmic standard deviations

        """
        if self._ln_std is None:
            raise NotImplementedError
        else:
            return interp1d(
                np.log(self.periods),
                self._ln_std[self.INDICES_PSA],
                kind=kind,
                copy=False,
                bounds_error=False,
                fill_value=np.nan, )(np.log(periods))

    @property
    def periods(self) -> np.ndarray:
        """Periods specified by the model."""
        return self.PERIODS[self.INDICES_PSA]

    @property
    def spec_accels(self) -> np.ndarray:
        """Pseudo-spectral accelerations computed by the model (g)."""
        return self._resp(self.INDICES_PSA)

    @property
    def ln_stds(self) -> np.ndarray:
        """Pseudo-spectral accelerations log-standard deviation."""
        if self._ln_std is None:
            raise NotImplementedError
        else:
            return self._ln_std[self.INDICES_PSA]

    @property
    def pga(self) -> float:
        """Peak ground acceleration (PGA) computed by the model (g)."""
        if self.INDEX_PGA is None:
            raise NotImplementedError
        else:
            return self._resp(self.INDEX_PGA)

    @property
    def ln_std_pga(self) -> float:
        """Peak ground accelaration log-standard deviation."""
        if self.INDEX_PGA is None:
            raise NotImplementedError
        else:
            return self._ln_std[self.INDEX_PGA]

    @property
    def pgv(self) -> float:
        """Peak ground velocity (PGV) computed by the model (cm/sec)."""
        if self.INDEX_PGV is None:
            raise NotImplementedError
        else:
            return self._resp(self.INDEX_PGV) * self.PGV_SCALE

    @property
    def ln_std_pgv(self) -> float:
        """Peak ground velocity log-standard deviation."""
        if self.INDEX_PGV is None:
            raise NotImplementedError
        else:
            return self._ln_std[self.INDEX_PGV]

    @property
    def pgd(self) -> float:
        """Peak ground displacement (PGD) computed by the model (cm)."""
        if self.INDEX_PGD is None:
            raise NotImplementedError
        else:
            return self._resp(self.INDEX_PGD) * self.PGD_SCALE

    @property
    def ln_std_pgd(self) -> float:
        """Peak ground displacement log-standard deviation."""
        if self.INDEX_PGD is None:
            raise NotImplementedError
        else:
            return self._ln_std[self.INDEX_PGD]

    def _resp(self, index) -> np.ndarray:
        if index is not None:
            return np.exp(self._ln_resp[index])

<<<<<<< HEAD
=======
    def _check_inputs(self) -> None:
        for p in self.PARAMS:
            self._scenario[p.name] = p.check(self._scenario[p.name])

>>>>>>> master

class Parameter(object):
    """Model parameter.

    Parameters
    ----------
    name : str
        parameter name
    required : bool
        if the parameter is required
    default : None
        (optional) default value. Use *None* for no default value.

    """

    def __init__(self, name, required=False, default=None):
        """Initialize the parameter."""
        super(Parameter, self).__init__()
        self._name = name
        self._required = required
        self._default = default

    def check(self, value):
        """Check the value against the limits."""
        if value is None and self.required:
            raise ValueError(self.name, 'is a required parameter')

        if value is None:
            value = self.default
        return value

    @property
    def default(self):
        """Value to use as default."""
        return self._default

    @property
    def name(self):
        """Parameter name."""
        return self._name

    @property
    def required(self):
        """If the parameter is required."""
        return self._required


class NumericParameter(Parameter):
    """Numeric parameter.

    Parameters
    ----------
    name : str
        parameter name
    required : bool
        if the parameter is required
    default : float or int
        (optional) default value. Use *None* for no default value.

    """

    def __init__(self,
                 name: str,
                 required: bool=False,
                 min_: Optional[float]=None,
                 max_: Optional[float]=None,
                 default: Optional[float]=None):
        """Initialize parameter."""
        super(NumericParameter, self).__init__(name, required, default)
        self._min = min_
        self._max = max_

    @property
    def min(self) -> float:
        """Minimum value."""
        return self._min

    @property
    def max(self) -> float:
        """Maximum value."""
        return self._max

    def check(self, value) -> float:
        """Check the value against the limits."""
        value = super(NumericParameter, self).check(value)
        if value is not None:
            if self.min is not None and value < self.min:
                logging.warning(
                    '%s (%g) is less than the recommended limit (%g).',
                    self.name, value, self.min)
            elif self.max is not None and self.max < value:
                logging.warning(
                    '%s (%g) is greater than the recommended limit (%g).',
                    self.name, value, self.max)

        return value


class CategoricalParameter(Parameter):
    """Categorical parameter.

    Parameters
    ----------
    name : str
        parameter name
    required : bool
        if the parameter is required
    options : list[str]
        list of options
    default : str
        (optional) default option. Use *None* for no default value.

    """

    def __init__(self,
                 name: str,
                 required: bool=False,
                 options: Optional[List[str]]=None,
                 default: Optional[str]=None):
        """Initialize parameter."""
        super(CategoricalParameter, self).__init__(name, required, default)
        self._options = options or []

    @property
    def options(self) -> List[str]:
        """Possible options."""
        return self._options

    def check(self, value) -> str:
        """Check the value against the limits."""
        value = super(CategoricalParameter, self).check(value)
        if value not in self.options:
            alert = logging.error if self.required else logging.warning
            alert('%s value of "%s" is not one of the options. The following'
                  ' options are possible: %s', self.name, value,
                  ', '.join([str(o) for o in self._options]))

            if not self.required:
                logging.warning('Using default value for %s', self.name)
                value = self.default

        return value


def load_data_file(name, skip_header=None) -> np.recarray:
    """Load a data file.

    Returns
    -------
    data : :class:`numpy.recarray`
       data values

    """
    fname = os.path.join(os.path.dirname(__file__), 'data', name)
    return np.recfromcsv(
        fname, skip_header=skip_header, case_sensitive=True).view(np.recarray)<|MERGE_RESOLUTION|>--- conflicted
+++ resolved
@@ -91,15 +91,9 @@
     KNOWN_KEYS = [
         'depth_1_0', 'depth_2_5', 'depth_tor', 'depth_bor', 'depth_bot',
         'depth_hyp', 'dip', 'dist_crjb', 'dist_jb', 'dist_epi', 'dist_hyp',
-<<<<<<< HEAD
         'dist_rup', 'dist_x', 'dist_y0', 'dpp_centered', 'event_type',
         'is_aftershock', 'mag', 'mechanism', 'on_hanging_wall', 'region',
         'site_cond', 'tectonic_region', 'v_s30', 'vs_source', 'width'
-=======
-        'dist_rup', 'dist_x', 'dist_y0', 'dpp_centered', 'is_aftershock',
-        'mag', 'mechanism', 'on_hanging_wall', 'region', 'site_cond',
-        'v_s30', 'vs_source', 'width'
->>>>>>> 534a195e
     ]
 
     def __init__(self, **kwds):
@@ -150,6 +144,7 @@
     @property
     def scenario(self):
         return self._scenario
+
 
 class GroundMotionModel(Model):
     """Abstract class for ground motion prediction models."""
@@ -189,7 +184,7 @@
 
     def interp_spec_accels(self,
                            periods: ArrayLike,
-                           kind: Optional[str]='linear') -> np.ndarray:
+                           kind: Optional[str] = 'linear') -> np.ndarray:
         """Interpolate the spectral acceleration.
 
         Interpolation of the spectral acceleration is done in natural log
@@ -220,7 +215,7 @@
                 fill_value=np.nan, )(np.log(periods)))
 
     def interp_ln_stds(self, periods: ArrayLike,
-                       kind: Optional[str]='linear') -> np.ndarray:
+                       kind: Optional[str] = 'linear') -> np.ndarray:
         r"""Interpolate the logarithmic standard deviation.
 
         Interpolate the logarithmic standard deviation (:math:`\sigma_{\ln}`)
@@ -322,13 +317,9 @@
         if index is not None:
             return np.exp(self._ln_resp[index])
 
-<<<<<<< HEAD
-=======
     def _check_inputs(self) -> None:
         for p in self.PARAMS:
             self._scenario[p.name] = p.check(self._scenario[p.name])
-
->>>>>>> master
 
 class Parameter(object):
     """Model parameter.
